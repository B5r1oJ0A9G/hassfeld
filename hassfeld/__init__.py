"""Module to interface with Raumfeld smart speakers."""
import asyncio
import json
import sys
import threading
from time import sleep

import aiohttp
import requests
import xmltodict

from . import aioupnp
from . import auxilliary as aux
from . import webservice as ws
from .common import log_critical, log_info, log_warn, logger
from .constants import (BROWSE_CHILDREN, CID_SEARCH_ALLTRACKS,
                        DEFAULT_PORT_WEBSERVICE, DELAY_FAST_UPDATE_CHECKS,
                        DELAY_REQUEST_FAILURE_LONG_POLLING, MAX_RETRIES,
                        PREFERRED_TIMEOUT_LONG_POLLING, REQUIRED_METADATA,
                        SOUND_SUCCESS, TIMEOUT_LONG_POLLING,
                        TIMEOUT_WEBSERVICE_ACTION,
                        TRANSPORT_STATE_TRANSITIONING, TRIGGER_UPDATE_DEVICES,
                        TRIGGER_UPDATE_HOST_INFO, TRIGGER_UPDATE_SYSTEM_STATE,
                        TRIGGER_UPDATE_ZONE_CONFIG, TYPE_MEDIA_SERVER,
                        TYPE_RAUMFELD_DEVICE, USER_AGENT_RAUMFELD,
                        USER_AGENT_RAUMFELD_OIDS)


class RaumfeldHost:
    """Class representing a Raumfeld host"""

    callback = None

    def __init__(self, host, port=DEFAULT_PORT_WEBSERVICE):
        """Initialize raumfeld host."""
        self.host = host
        self.port = str(port)
        self.location = "http://" + self.host + ":" + self.port
        self.snap = {}
        self._loop = None

        # up-to-date data from Raumfeld web service
        self.wsd = {
            "devices": {},
            "host_info": {},
            "system_state": {},
            "zone_config": {},
        }

        # up-to-date data derived from "self.wsd".
        self.resolve = {
            "devudn_to_name": {},
            "room_to_udn": {},
            "udn_to_devloc": {},
            "udn_to_room": {},
            "roomudn_to_powerstate": {},
            "roomudn_to_rendudn": {},
            "zoneudn_to_roomudnlst": {},
            "zone_to_rooms": {},
        }

        self.lists = {
            "locations": [],
            "raumfeld_device_udns": [],
            "rooms": [],
            "spotify_renderer": [],
            "zones": [],
        }

        self.init_done = {
            "devices": False,
            "host_info": False,
            "system_state": False,
            "zone_config": False,
        }

        # up-to-date data derived from "self.wsd".
        self.media_server_udn = ""
        self.update_available = False

    def set_logging_level(self, level):
        """set logging level of hassfeld."""
        logger.setLevel(level)

    async def async_host_is_valid(self):
        """Check whether host is a valid raumfeld host."""
        url = self.location + "/getHostInfo"
        timeout = aiohttp.ClientTimeout(total=3)
        session = aiohttp.ClientSession(timeout=timeout)

        try:
            response = await session.get(url)
            response_xml = await response.read()
            await session.close()
        except:
            await session.close()
            return False

        host_info = xmltodict.parse(response_xml)
        return bool("hostName" in host_info["hostInfo"])

    #
    # Functions for backgorund data updates from Raumfeld host.
    #

    def start_update_thread(self):
        """Start dedicated thread for web service data updates."""
        # Background thread updating "self.wsd".
        self._loop = asyncio.new_event_loop()
        threading.Thread(target=self._loop.run_forever, daemon=True).start()

        asyncio.run_coroutine_threadsafe(self.__async_update(), self._loop)

        # Wait for first data as background updates are asynchronous.
        while False in self.init_done.values():
            sleep(DELAY_FAST_UPDATE_CHECKS)

    async def __async_update(self):
        """Execut all update loops in a group."""
        await asyncio.gather(
            self.async_update_gethostinfo(),
            self.async_update_getzones(),
            self.async_update_listdevices(),
            self.async_update_systemstatechannel(),
        )

    async def async_update_gethostinfo(self):
        """Update loop for host information."""
        while True:
            url = self.location + "/getHostInfo"
            await self.__long_polling(url, self.__update_host_info)

    async def async_update_getzones(self):
        """Update loop for zone information."""
        while True:
            url = self.location + "/getZones"
            await self.__long_polling(url, self.__update_zone_config)

    async def async_update_listdevices(self):
        """Update loop for device information."""
        while True:
            url = self.location + "/listDevices"
            await self.__long_polling(url, self.__update_devices)

    async def async_update_systemstatechannel(self):
        """Update loop for software update information."""
        while True:
            url = self.location + "/SystemStateChannel"
            await self.__long_polling(url, self.__update_system_state)

    async def __long_polling(self, url, _callback):
        """Long-polling of web service interface."""
        update_id = None
        timeout = aiohttp.ClientTimeout(total=TIMEOUT_LONG_POLLING)
        prefer_wait = "wait=" + str(PREFERRED_TIMEOUT_LONG_POLLING)
        headers = {"Prefer": prefer_wait}
        while True:
            if update_id:
                headers["updateID"] = update_id
            try:
                async with aiohttp.ClientSession(timeout=timeout) as session:
                    async with session.get(url, headers=headers) as response:
                        if response.status == 200:
                            update_id = response.headers["updateID"]
                            _callback(await response.read())
                        elif response.status != 304:
                            await asyncio.sleep(DELAY_REQUEST_FAILURE_LONG_POLLING)
                            continue
            except asyncio.exceptions.TimeoutError:
                log_info("Long-polling timed out")
            except:
                exc_info = "%s%s" % (sys.exc_info()[0], sys.exc_info()[1])
                log_critical("Long-polling failed with error: %s" % exc_info)
            await asyncio.sleep(DELAY_FAST_UPDATE_CHECKS)

    #
    # Callback functions for long polling.
    #

    def __update_host_info(self, content_xml):
        """Update internal data strucrure with host information."""
        gethostinfo = xmltodict.parse(content_xml)
        self.wsd["host_info"] = gethostinfo["hostInfo"]

        self.init_done["host_info"] = True

        if self.callback is not None:
            self.callback(TRIGGER_UPDATE_HOST_INFO)

    def __update_zone_config(self, content_xml):
        """Update internal data strucrure with zone information."""
        self.lists["rooms"] = []
        self.lists["zones"] = []
        self.resolve["roomudn_to_powerstate"] = {}
        self.resolve["room_to_udn"] = {}
        self.resolve["udn_to_room"] = {}
        self.resolve["zoneudn_to_roomudnlst"] = {}

        getzones = xmltodict.parse(content_xml, force_list=("zone", "room"))
        self.wsd["zone_config"] = getzones["zoneConfig"]

        if "zones" in self.wsd["zone_config"]:
            for zone_itm in self.wsd["zone_config"]["zones"]["zone"]:
                zone_rooms = []
                zone_udn = zone_itm["@udn"]
                self.resolve["zoneudn_to_roomudnlst"][zone_udn] = []

                for room_itm in zone_itm["room"]:
                    room_name = room_itm["@name"]
                    room_udn = room_itm["@udn"]
                    zone_rooms.append(room_name)
                    self.lists["rooms"].append(room_name)
                    if "@powerState" in room_itm:
                        self.resolve["roomudn_to_powerstate"][room_udn] = room_itm[
                            "@powerState"
                        ]
                    else:
                        log_warn(
                            "No 'powerState' attribute provided for room: %s"
                            % room_name
                        )
                        self.resolve["roomudn_to_powerstate"][room_udn] = None
                    self.resolve["room_to_udn"][room_name] = room_udn
                    self.resolve["udn_to_room"][room_udn] = room_name
                    self.resolve["zoneudn_to_roomudnlst"][zone_udn].append(room_udn)

                self.lists["zones"].append(sorted(zone_rooms))

        if "unassignedRooms" in self.wsd["zone_config"]:
            for room in self.wsd["zone_config"]["unassignedRooms"]["room"]:
                room_name = room["@name"]
                room_udn = room["@udn"]
                if "@powerState" in room:
                    self.resolve["roomudn_to_powerstate"][room_udn] = room[
                        "@powerState"
                    ]
                else:
                    log_warn(
                        "No 'powerState' attribute provided for room: %s" % room_name
                    )
                    self.resolve["roomudn_to_powerstate"][room_udn] = None
                self.resolve["room_to_udn"][room_name] = room_udn
                self.resolve["udn_to_room"][room_udn] = room_name
                self.lists["rooms"].append(room_name)
                if "renderer" in room:
                    if "@spotifyConnect" in room["renderer"]:
                        if room["renderer"]["@spotifyConnect"] == "active":
                            renderer_udn = room["renderer"]["@udn"]
                            self.resolve["roomudn_to_rendudn"][room_udn] = renderer_udn
                            self.lists["spotify_renderer"].append(renderer_udn)

        self.init_done["zone_config"] = True

        if self.callback is not None:
            self.callback(TRIGGER_UPDATE_ZONE_CONFIG)

    def __update_devices(self, content_xml):
        """Update internal data strucrure with device information."""
        self.lists["locations"] = []
        self.lists["raumfeld_device_udns"] = []
        self.resolve["devudn_to_name"] = {}
        self.resolve["udn_to_devloc"] = {}

        listdevices = xmltodict.parse(content_xml, force_list=("device"))
        self.wsd["devices"] = listdevices["devices"]["device"]

        for device_itm in self.wsd["devices"]:
            device_loc = device_itm["@location"]
            device_type = device_itm["@type"]
            device_udn = device_itm["@udn"]
            if "#text" in device_itm:
                device_name = device_itm["#text"]
            else:
                log_warn("Missing '#text' key for device with UDN: %s" % device_udn)
            self.lists["locations"].append(device_loc)
            self.resolve["devudn_to_name"][device_udn] = device_name
            self.resolve["udn_to_devloc"][device_udn] = device_loc

            if device_type == TYPE_MEDIA_SERVER:
                self.media_server_udn = device_udn

            if device_type == TYPE_RAUMFELD_DEVICE:
                self.lists["raumfeld_device_udns"].append(device_udn)

        self.init_done["devices"] = True

        if self.callback is not None:
            self.callback(TRIGGER_UPDATE_DEVICES)

    def __update_system_state(self, content_xml):
        """Update internal data strucrure with software update information."""
        systemstatechannel = xmltodict.parse(content_xml)
        self.wsd["system_state"] = systemstatechannel["systemState"]

        update_available = self.wsd["system_state"]["updateAvailable"]["@value"]

        self.update_available = aux.str_to_bool(update_available)

        self.init_done["system_state"] = True

        if self.callback is not None:
            self.callback(TRIGGER_UPDATE_SYSTEM_STATE)

    #
    #  Helper functions
    #

    def get_zones(self):
        """Get zones from RaumfeldHost class.

        Returns list of sorted lists of rooms per zone. E.g.:
        [
            ['Badezimmer DG', 'Badezimmer OG', 'Schlafzimmer', 'Werkraum'],
            ['Wohnzimmer'],
            ["Filmraum", 'Küche']
        ]
        """
        zone_lst = [sorted(x) for x in self.lists["zones"]]
        return zone_lst

    def get_rooms(self):
        """Return list of rooms."""
        room_lst = self.lists["rooms"]
        return room_lst

    def get_raumfeld_device_udns(self):
        """Return list of unified device names."""
        devudn_lst = self.lists["raumfeld_device_udns"]
        return devudn_lst

    def device_udn_to_name(self, device_udn):
        """Convert device udn to device name."""
        device_name = self.resolve["devudn_to_name"][device_udn]
        return device_name

    def device_udn_to_location(self, device_udn):
        """Convert device udn to device location."""
        device_location = self.resolve["udn_to_devloc"][device_udn]
        return device_location

    def get_host_room(self):
        """Return room of raumfeld host."""
        return self.wsd["host_info"]["roomName"]

    def get_host_name(self):
        """Return raumfeld host's host name."""
        return self.wsd["host_info"]["hostName"]

    def roomlst_to_udnlst(self, room_lst):
        """Convert list of room names to list of unique device names."""
        udn_lst = []
        for room in room_lst:
            room_udn = self.resolve["room_to_udn"][room]
            udn_lst.append(room_udn)
        return udn_lst

    def roomlst_to_zoneudn(self, room_lst):
        """Convert list of rooms to zone UDN."""
        udn_lst = self.roomlst_to_udnlst(room_lst)
        zone_udn = self.roomudnlst_to_zoneudn(udn_lst)
        return zone_udn

    def roomudnlst_to_zoneudn(self, udn_lst):
        """Convert list of room UDN to zone UDN."""
        match = None
        zone_udnlst = self.resolve["zoneudn_to_roomudnlst"].keys()
        for zone_udn in zone_udnlst:
            if zone_udn in self.resolve["zoneudn_to_roomudnlst"]:
                zoneroom_udnlst = self.resolve["zoneudn_to_roomudnlst"][zone_udn]
                if aux.lists_have_same_values(zoneroom_udnlst, udn_lst):
                    match = zone_udn
                    break
        return match

    def __wait_zone_creation(self, old_zone_udn, new_zone_room_lst):
        """Wait for zone creation published and recevied."""
        max_attempts = int(TIMEOUT_WEBSERVICE_ACTION / DELAY_FAST_UPDATE_CHECKS)
        for i in range(0, max_attempts):
            new_zone_udn = self.roomudnlst_to_zoneudn(new_zone_room_lst)
            if new_zone_udn is None:
                sleep(DELAY_FAST_UPDATE_CHECKS)
            elif new_zone_udn == old_zone_udn:
                sleep(DELAY_FAST_UPDATE_CHECKS)
            elif new_zone_udn not in self.resolve["udn_to_devloc"]:
                sleep(DELAY_FAST_UPDATE_CHECKS)
            else:
                break

    def zone_is_valid(self, room_lst):
        """Check whether passed zone is valid."""
        zone = sorted(room_lst)
        return bool(zone in self.lists["zones"])

    def room_is_valid(self, room):
        """Check whether passed room is valid."""
        return bool(room in self.lists["rooms"])

<<<<<<< HEAD
    def room_is_spotify_single_room(self, room):
        """Check whether passed room is in spotify single-room mode."""
        room_udn = self.resolve["room_to_udn"][room]
        if room_udn in self.resolve["roomudn_to_rendudn"]:
            rend_udn = self.resolve["roomudn_to_rendudn"][room_udn]
            return bool(rend_udn in self.lists["spotify_renderer"])
        return False
=======
    def rooms_are_valid(self, room_lst):
        """Check whether passed rooms are valid."""
        for room in room_lst:
            if not self.room_is_valid(room):
                return False
        return True
>>>>>>> ca142ade

    def location_is_valid(self, location):
        """Check whether passed location is valid."""
        return bool(location in self.lists["locations"])

    def get_room_power_state(self, room):
        """Get current power state of a room."""
        if self.room_is_valid(room):
            room_udn = self.resolve["room_to_udn"][room]
            power_state = self.resolve["roomudn_to_powerstate"][room_udn]
        else:
            power_state = None
        return power_state

    #
    # Raumfeld manipulation methods
    #

    def create_zone(self, room_lst):
        """Create a new zone based on list of rooms.

        Parameters:
        room_lst -- List of rooms defining a zone.
        """
        udn_lst = self.roomlst_to_udnlst(room_lst)
        old_zone_udn = self.roomudnlst_to_zoneudn(udn_lst)
        ws.connect_rooms_to_zone(self.location, room_udns=udn_lst)
        # Zone creation may take some time before taking effect.
        self.__wait_zone_creation(old_zone_udn, room_lst)

    def set_zone_room_volume(self, zone_room_lst, volume, room_lst=None):
        """Sets volume of rooms in a zone to same level."""
        return asyncio.run(
            self.async_set_zone_room_volume(zone_room_lst, volume, room_lst)
        )

    async def async_set_zone_room_volume(self, zone_room_lst, volume, room_lst=None):
        """Sets volume of rooms in a zone to same level.

        Parameters:
        zone_room_lst -- List of rooms defining a zone
        volume -- Volume to to set for rooms.

        Optional parameters:
        room_lst -- List of rooms to change volume for. If absent, defaults to
        all rooms.
        """
        zone_udn = self.roomlst_to_zoneudn(zone_room_lst)

        if room_lst is None:
            room_udnlst = self.roomlst_to_udnlst(zone_room_lst)
        else:
            room_udnlst = self.roomlst_to_udnlst(room_lst)

        if zone_udn:
            for room_udn in room_udnlst:
                zone_loc = self.resolve["udn_to_devloc"][zone_udn]
                await aioupnp.async_set_room_volume(
                    zone_loc, room_udn, volume, instance_id=0
                )

    def set_zone_mute(self, zone_room_lst, mute=True):
        """Mute zone."""
        return asyncio.run(self.async_set_zone_mute(zone_room_lst, mute))

    async def async_set_zone_mute(self, zone_room_lst, mute=True):
        """Mute zone."""
        zone_udn = self.roomlst_to_zoneudn(zone_room_lst)
        zone_loc = self.resolve["udn_to_devloc"][zone_udn]
        await aioupnp.async_set_mute(zone_loc, mute)

    def get_zone_mute(self, zone_room_lst):
        """Get mute status of zone."""
        return asyncio.run(self.async_get_zone_mute(zone_room_lst))

    async def async_get_zone_mute(self, zone_room_lst):
        """Get mute status of zone."""
        zone_udn = self.roomlst_to_zoneudn(zone_room_lst)
        zone_loc = self.resolve["udn_to_devloc"][zone_udn]
        mute = await aioupnp.async_get_mute(zone_loc)
        return mute

    def set_zone_volume(self, zone_room_lst, volume):
        """Set volume to absolute level."""
        return asyncio.run(self.async_set_zone_volume(zone_room_lst, volume))

    async def async_set_zone_volume(self, zone_room_lst, volume):
        """Set volume to absolute level."""
        zone_udn = self.roomlst_to_zoneudn(zone_room_lst)
        zone_loc = self.resolve["udn_to_devloc"][zone_udn]
        await aioupnp.async_set_volume(zone_loc, volume)

    def change_zone_volume(self, zone_room_lst, amount):
        """Change the volume of zone up or down."""
        return asyncio.run(self.async_change_zone_volume(zone_room_lst, amount))

    async def async_change_zone_volume(self, zone_room_lst, amount):
        """Change the volume of zone up or down."""
        zone_udn = self.roomlst_to_zoneudn(zone_room_lst)
        zone_loc = self.resolve["udn_to_devloc"][zone_udn]
        await aioupnp.async_change_volume(zone_loc, amount)

    def zone_stop(self, zone_room_lst):
        """Stop playing media on zone."""
        return asyncio.run(self.async_zone_stop(zone_room_lst))

    async def async_zone_stop(self, zone_room_lst):
        """Stop playing media on zone."""
        zone_udn = self.roomlst_to_zoneudn(zone_room_lst)
        zone_loc = self.resolve["udn_to_devloc"][zone_udn]
        await aioupnp.async_stop(zone_loc)

    def zone_play(self, zone_room_lst):
        """Play media on zone."""
        return asyncio.run(self.async_zone_play(zone_room_lst))

    async def async_zone_play(self, zone_room_lst):
        """Play media on zone."""
        zone_udn = self.roomlst_to_zoneudn(zone_room_lst)
        zone_loc = self.resolve["udn_to_devloc"][zone_udn]
        await aioupnp.async_play(zone_loc)

    def zone_pause(self, zone_room_lst):
        """Pause playing media on zone."""
        return asyncio.run(self.async_zone_pause(zone_room_lst))

    async def async_zone_pause(self, zone_room_lst):
        """Pause playing media on zone."""
        zone_udn = self.roomlst_to_zoneudn(zone_room_lst)
        zone_loc = self.resolve["udn_to_devloc"][zone_udn]
        await aioupnp.async_pause(zone_loc)

    def zone_seek(self, zone_room_lst, target):
        """Seek to position on zone."""
        return asyncio.run(self.async_zone_seek(zone_room_lst, target))

    async def async_zone_seek(self, zone_room_lst, target):
        """Seek to position on zone."""
        zone_udn = self.roomlst_to_zoneudn(zone_room_lst)
        zone_loc = self.resolve["udn_to_devloc"][zone_udn]
        await aioupnp.async_seek(zone_loc, "ABS_TIME", target)

    def zone_next_track(self, zone_room_lst):
        """Play next track of zone."""
        return asyncio.run(self.async_zone_next_track(zone_room_lst))

    async def async_zone_next_track(self, zone_room_lst):
        """Play next track of zone."""
        zone_udn = self.roomlst_to_zoneudn(zone_room_lst)
        zone_loc = self.resolve["udn_to_devloc"][zone_udn]
        await aioupnp.async_next_track(zone_loc)

    def zone_previous_track(self, zone_room_lst):
        """Play previous track of zone."""
        return asyncio.run(self.async_zone_previous_track(zone_room_lst))

    async def async_zone_previous_track(self, zone_room_lst):
        """Play previous track of zone."""
        zone_udn = self.roomlst_to_zoneudn(zone_room_lst)
        zone_loc = self.resolve["udn_to_devloc"][zone_udn]
        await aioupnp.async_previous_track(zone_loc)

    def browse_media_server(self, object_id, browse_flag):
        """Browse media on the media server."""
        return asyncio.run(self.async_browse_media_server(object_id, browse_flag))

    async def async_browse_media_server(self, object_id, browse_flag):
        """Browse media on the media server."""
        http_headers = None

        if browse_flag == BROWSE_CHILDREN:
            if object_id in USER_AGENT_RAUMFELD_OIDS:
                http_headers = {"User-Agent": USER_AGENT_RAUMFELD}

        media_server_loc = self.resolve["udn_to_devloc"][self.media_server_udn]
        return await aioupnp.async_browse(
            media_server_loc, object_id, browse_flag, http_headers=http_headers
        )

    def search_media_server(
        self,
        container_id=0,
        search_criteria="",
        filter_criteria="*",
        starting_index=0,
        requested_count=0,
        sort_criteria="",
    ):
        """Search the media server."""
        return asyncio.run(
            self.async_search_media_server(
                container_id,
                search_criteria,
                filter_criteria,
                starting_index,
                requested_count,
                sort_criteria,
            )
        )

    async def async_search_media_server(
        self,
        container_id=0,
        search_criteria="",
        filter_criteria="*",
        starting_index=0,
        requested_count=0,
        sort_criteria="",
    ):
        """Search the media server.

        Parameters:
        search_criteria='raumfeld:any contains "No son of mine"
        """
        media_server_loc = self.resolve["udn_to_devloc"][self.media_server_udn]
        response = await aioupnp.async_search(
            media_server_loc,
            container_id,
            search_criteria,
            filter_criteria,
            starting_index,
            requested_count,
            sort_criteria,
        )
        return response

    def search_for_play(self, container_id, search_criteria):
        """Search for media and return uri and meta data."""
        return asyncio.run(self.async_search_for_play(container_id, search_criteria))

    async def async_search_for_play(self, container_id, search_criteria):
        """Search for media and return uri and meta data."""
        requested_count = 1
        sort_criteria = "+upnp:artist,-dc:date,+dc:title"
        metadata_xml = await self.async_search_media_server(
            container_id,
            search_criteria,
            requested_count=(requested_count),
            sort_criteria=sort_criteria,
        )
        metadata = xmltodict.parse(metadata_xml)

        if "item" in metadata["DIDL-Lite"]:
            uri = metadata["DIDL-Lite"]["item"]["res"]["#text"]
        else:
            uri = None

        return uri, metadata_xml

    def set_av_transport_uri(
        self, zone_room_lst, current_uri, current_uri_metadata=None
    ):
        """Set the URI of the track to play and it's meta data in a zone."""
        return asyncio.run(
            self.async_set_av_transport_uri(
                zone_room_lst, current_uri, current_uri_metadata
            )
        )

    async def async_set_av_transport_uri(
        self, zone_room_lst, current_uri, current_uri_metadata=None
    ):
        """Set the URI of the track to play and it's meta data in a zone."""
        zone_udn = self.roomlst_to_zoneudn(zone_room_lst)
        zone_loc = self.resolve["udn_to_devloc"][zone_udn]
        if current_uri_metadata is None:
            current_uri_metadata = xmltodict.unparse(REQUIRED_METADATA)
        await aioupnp.async_set_av_transport_uri(
            zone_loc, current_uri, current_uri_metadata, instance_id=0
        )

    def search_and_zone_play(
        self, zone_room_lst, search_criteria, container_id=CID_SEARCH_ALLTRACKS
    ):
        """Search for track and play first found."""
        return asyncio.run(
            self.async_search_and_zone_play(
                zone_room_lst, search_criteria, container_id
            )
        )

    async def async_search_and_zone_play(
        self, zone_room_lst, search_criteria, container_id=CID_SEARCH_ALLTRACKS
    ):
        """Search for track and play first found."""
        uri, uri_metadata = await self.async_search_for_play(
            container_id, search_criteria
        )
        await self.async_set_av_transport_uri(zone_room_lst, uri, uri_metadata)

    def get_media_info(self, zone_room_lst):
        """Get media information of zone."""
        return asyncio.run(self.async_get_media_info(zone_room_lst))

    async def async_get_media_info(self, zone_room_lst):
        """Get media information of zone."""
        zone_udn = self.roomlst_to_zoneudn(zone_room_lst)
        zone_loc = self.resolve["udn_to_devloc"][zone_udn]
        return await aioupnp.async_get_media_info(zone_loc)

    def get_play_mode(self, zone_room_lst):
        """Get play mode of zone."""
        return asyncio.run(self.async_get_play_mode(zone_room_lst))

    async def async_get_play_mode(self, zone_room_lst):
        """Get play mode of zone."""
        transport_info = await self.async_get_transport_settings(zone_room_lst)
        return transport_info["PlayMode"]

    def get_transport_info(self, zone_room_lst):
        """Get transport information of zone."""
        return asyncio.run(self.async_get_transport_info(zone_room_lst))

    async def async_get_transport_info(self, zone_room_lst):
        """Get transport information of zone."""
        zone_udn = self.roomlst_to_zoneudn(zone_room_lst)
        zone_loc = self.resolve["udn_to_devloc"][zone_udn]
        return await aioupnp.async_get_transport_info(zone_loc)

    def get_zone_volume(self, zone_room_lst):
        """Get volume of zone."""
        return asyncio.run(self.async_get_zone_volume(zone_room_lst))

    async def async_get_zone_volume(self, zone_room_lst):
        """Get volume of zone."""
        zone_udn = self.roomlst_to_zoneudn(zone_room_lst)
        zone_loc = self.resolve["udn_to_devloc"][zone_udn]
        return await aioupnp.async_get_volume(zone_loc)

    def get_position_info(self, zone_room_lst):
        """Get play information from zone."""
        return asyncio.run(self.async_get_position_info(zone_room_lst))

    async def async_get_position_info(self, zone_room_lst):
        """Get play information from zone."""
        response = False
        zone_udn = self.roomlst_to_zoneudn(zone_room_lst)
        if zone_udn is not None:
            zone_loc = self.resolve["udn_to_devloc"][zone_udn]
            response = await aioupnp.async_get_position_info(zone_loc)
        return response

    def get_zone_position(self, zone_room_lst):
        """Get play position from zone."""
        return asyncio.run(self.async_get_zone_position(zone_room_lst))

    async def async_get_zone_position(self, zone_room_lst):
        """Get play position from zone."""
        position_info = await self.async_get_position_info(zone_room_lst)
        return position_info["AbsTime"]

    def get_transport_settings(self, zone_room_lst):
        """Get transport settings from zone."""
        return asyncio.run(self.async_get_transport_settings(zone_room_lst))

    async def async_get_transport_settings(self, zone_room_lst):
        """Get transport settings from zone."""
        zone_udn = self.roomlst_to_zoneudn(zone_room_lst)
        zone_loc = self.resolve["udn_to_devloc"][zone_udn]
        return await aioupnp.async_get_transport_settings(zone_loc)

    def set_play_mode(self, zone_room_lst, play_mode):
        """Set play mode of zone."""
        return asyncio.run(self.async_set_play_mode(zone_room_lst, play_mode))

    async def async_set_play_mode(self, zone_room_lst, play_mode):
        """Set play mode of zone."""
        zone_udn = self.roomlst_to_zoneudn(zone_room_lst)
        zone_loc = self.resolve["udn_to_devloc"][zone_udn]
        await aioupnp.async_set_play_mode(zone_loc, play_mode)

    def room_play_system_sound(self, room, sound=SOUND_SUCCESS):
        """Play system sound on a room."""
        return asyncio.run(self.async_room_play_system_sound(room, sound))

    async def async_room_play_system_sound(self, room, sound=SOUND_SUCCESS):
        """Play system sound on a room."""
        room_udn = self.resolve["room_to_udn"][room]
        rend_udn = self.resolve["roomudn_to_rendudn"][room_udn]
        rend_loc = self.resolve["udn_to_devloc"][rend_udn]
        await aioupnp.async_play_system_sound(room_loc, sound)

    def save_zone(self, zone_room_lst, repl_snap=False):
        """Create backup of media state for later restore."""
        return asyncio.run(self.async_save_zone(zone_room_lst, repl_snap))

    async def async_save_zone(self, zone_room_lst, repl_snap=False):
        """Create backup of media state for later restore."""
        media_info = await self.async_get_media_info(zone_room_lst)
        position_info = await self.async_get_position_info(zone_room_lst)
        volume = await self.async_get_zone_volume(zone_room_lst)
        mute = await self.async_get_zone_mute(zone_room_lst)
        key = repr(zone_room_lst)
        if key not in self.snap or repl_snap:
            self.snap[key] = {}
            self.snap[key]["uri"] = media_info["CurrentURI"]
            self.snap[key]["metadata"] = media_info["CurrentURIMetaData"]
            self.snap[key]["abs_time"] = position_info["AbsTime"]
            self.snap[key]["volume"] = volume
            self.snap[key]["mute"] = mute

    def restore_zone(self, zone_room_lst, del_snap=True):
        """restore media state from previous snapshot."""
        return asyncio.run(self.async_restore_zone(zone_room_lst, del_snap))

    async def async_restore_zone(self, zone_room_lst, del_snap=True):
        """restore media state from previous snapshot."""
        key = repr(zone_room_lst)
        retries = 0
        if key in self.snap:
            uri = self.snap[key]["uri"]
            metadata = self.snap[key]["metadata"]
            abs_time = self.snap[key]["abs_time"]
            volume = self.snap[key]["volume"]
            mute = self.snap[key]["mute"]
            await self.async_set_zone_volume(zone_room_lst, 0)
            await self.async_set_zone_mute(zone_room_lst, mute)
            await self.async_set_av_transport_uri(zone_room_lst, uri, metadata)
            while retries < MAX_RETRIES:
                transport_info = await self.async_get_transport_info(zone_room_lst)
                transport_state = transport_info["CurrentTransportState"]
                if transport_state != TRANSPORT_STATE_TRANSITIONING:
                    break
                sleep(DELAY_FAST_UPDATE_CHECKS)
                retries += 1
            await self.async_zone_seek(zone_room_lst, abs_time)
            await self.async_set_zone_volume(zone_room_lst, volume)
            if del_snap:
                self.snap.pop(key, None)

    def enter_automatic_standby(self, room):
        """Put room speakers into automatic stand-by."""
        room_udn = self.resolve["room_to_udn"][room]
        ws.enter_automatic_standby(self.location, room_udn)

    def enter_manual_standby(self, room):
        """Put room speakers into manual stand-by (turn off)."""
        room_udn = self.resolve["room_to_udn"][room]
        ws.enter_manual_standby(self.location, room_udn)

    def leave_standby(self, room):
        """Weak room speakers up from stand-by."""
        room_udn = self.resolve["room_to_udn"][room]
        ws.leave_standby(self.location, room_udn)

    # Spotify single-room methods

    def room_play(self, room):
        """Play media on room."""
        return asyncio.run(self.async_room_play(room))

    async def async_room_play(self, room):
        """Play media on room."""
        room_udn = self.resolve["room_to_udn"][room]
        rend_udn = self.resolve["roomudn_to_rendudn"][room_udn]
        rend_loc = self.resolve["udn_to_devloc"][rend_udn]
        await aioupnp.async_play(rend_loc)

    def room_pause(self, room):
        """Pause media on room."""
        return asyncio.run(self.async_room_pause(room))

    async def async_room_pause(self, room):
        """Pause media on room."""
        room_udn = self.resolve["room_to_udn"][room]
        rend_udn = self.resolve["roomudn_to_rendudn"][room_udn]
        rend_loc = self.resolve["udn_to_devloc"][rend_udn]
        await aioupnp.async_pause(rend_loc)

    def get_room_transport_info(self, room):
        """Get transport information of room."""
        return asyncio.run(self.async_get_room_transport_info(room))

    async def async_get_room_transport_info(self, room):
        """Get transport information of room."""
        room_udn = self.resolve["room_to_udn"][room]
        rend_udn = self.resolve["roomudn_to_rendudn"][room_udn]
        rend_loc = self.resolve["udn_to_devloc"][rend_udn]
        return await aioupnp.async_get_transport_info(rend_loc)
<|MERGE_RESOLUTION|>--- conflicted
+++ resolved
@@ -395,7 +395,13 @@
         """Check whether passed room is valid."""
         return bool(room in self.lists["rooms"])
 
-<<<<<<< HEAD
+    def rooms_are_valid(self, room_lst):
+        """Check whether passed rooms are valid."""
+        for room in room_lst:
+            if not self.room_is_valid(room):
+                return False
+        return True
+
     def room_is_spotify_single_room(self, room):
         """Check whether passed room is in spotify single-room mode."""
         room_udn = self.resolve["room_to_udn"][room]
@@ -403,14 +409,6 @@
             rend_udn = self.resolve["roomudn_to_rendudn"][room_udn]
             return bool(rend_udn in self.lists["spotify_renderer"])
         return False
-=======
-    def rooms_are_valid(self, room_lst):
-        """Check whether passed rooms are valid."""
-        for room in room_lst:
-            if not self.room_is_valid(room):
-                return False
-        return True
->>>>>>> ca142ade
 
     def location_is_valid(self, location):
         """Check whether passed location is valid."""
